[package]
name = "csv2parquet"
version = "0.2.4"
authors = ["Dominik Moritz <domoritz@cmu.edu>"]
license = "MIT/Apache-2.0"
edition = "2018"
repository = "https://github.com/domoritz/csv2parquet"
description = "Convert CSV files to Parquet"

# See more keys and their definitions at https://doc.rust-lang.org/cargo/reference/manifest.html

[dependencies]
<<<<<<< HEAD
#parquet = "9.1.0"
#arrow = "9.1.0"
parquet = "12.0.0"
arrow = "12.0.0"
serde_json = "1.0.79"
clap = { version = "3.1.12", features = ["derive"] }
=======
parquet = "9.1.0"
arrow = "9.1.0"
serde_json = "1.0.80"
clap = { version = "3.1.14", features = ["derive"] }
>>>>>>> 004d2956
<|MERGE_RESOLUTION|>--- conflicted
+++ resolved
@@ -10,16 +10,7 @@
 # See more keys and their definitions at https://doc.rust-lang.org/cargo/reference/manifest.html
 
 [dependencies]
-<<<<<<< HEAD
-#parquet = "9.1.0"
-#arrow = "9.1.0"
 parquet = "12.0.0"
 arrow = "12.0.0"
-serde_json = "1.0.79"
-clap = { version = "3.1.12", features = ["derive"] }
-=======
-parquet = "9.1.0"
-arrow = "9.1.0"
 serde_json = "1.0.80"
 clap = { version = "3.1.14", features = ["derive"] }
->>>>>>> 004d2956
