[package]
name = "csv2parquet"
version = "0.2.4"
authors = ["Dominik Moritz <domoritz@cmu.edu>"]
license = "MIT/Apache-2.0"
edition = "2018"
repository = "https://github.com/domoritz/csv2parquet"
description = "Convert CSV files to Parquet"

# See more keys and their definitions at https://doc.rust-lang.org/cargo/reference/manifest.html

[dependencies]
<<<<<<< HEAD
parquet = "12.0.0"
arrow = "12.0.0"
serde_json = "1.0.80"
clap = { version = "3.1.14", features = ["derive"] }
=======
parquet = "9.1.0"
arrow = "9.1.0"
serde_json = "1.0.81"
clap = { version = "3.1.17", features = ["derive"] }
>>>>>>> 4738fda0
<|MERGE_RESOLUTION|>--- conflicted
+++ resolved
@@ -10,14 +10,7 @@
 # See more keys and their definitions at https://doc.rust-lang.org/cargo/reference/manifest.html
 
 [dependencies]
-<<<<<<< HEAD
 parquet = "12.0.0"
 arrow = "12.0.0"
-serde_json = "1.0.80"
-clap = { version = "3.1.14", features = ["derive"] }
-=======
-parquet = "9.1.0"
-arrow = "9.1.0"
 serde_json = "1.0.81"
 clap = { version = "3.1.17", features = ["derive"] }
->>>>>>> 4738fda0
